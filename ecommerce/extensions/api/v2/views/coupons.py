--- conflicted
+++ resolved
@@ -432,28 +432,6 @@
             benefit_value (Decimal): Benefit value associated with a new offer
             program_uuid (str): Program UUID
         """
-<<<<<<< HEAD
-        voucher_offer = vouchers.first().best_offer
-
-        if program_uuid:
-            Condition.objects.filter(
-                program_uuid=voucher_offer.condition.program_uuid
-            ).update(program_uuid=program_uuid)
-
-        # The program uuid (if program coupon) is required for the benefit and condition update logic
-        program_uuid = program_uuid or voucher_offer.condition.program_uuid
-
-        new_offer = update_voucher_offer(
-            offer=voucher_offer,
-            benefit_value=benefit_value or voucher_offer.benefit.value,
-            benefit_type=voucher_offer.benefit.type or getattr(
-                voucher_offer.benefit.proxy(), 'benefit_class_type', None
-            ),
-            coupon=coupon,
-            max_uses=voucher_offer.max_global_applications,
-            program_uuid=program_uuid
-        )
-=======
         new_offers = []
 
         for voucher_offer in vouchers.first().offers.all():
@@ -480,7 +458,6 @@
 
             new_offers.append(new_offer)
 
->>>>>>> bdfc7ad2
         for voucher in vouchers.all():
             voucher.offers.clear()
             for new_offer in new_offers:
