"""
Tests for the ecommerce.extensions.checkout.mixins module.
"""
import mock
from django.core import mail
from django.test import RequestFactory
from oscar.core.loading import get_class, get_model
from oscar.test.factories import BasketFactory, ProductFactory, UserFactory
from testfixtures import LogCapture
from waffle.models import Sample

from ecommerce.core.constants import ENROLLMENT_CODE_PRODUCT_CLASS_NAME, ENROLLMENT_CODE_SWITCH
from ecommerce.core.models import BusinessClient, SegmentClient
from ecommerce.core.tests import toggle_switch
from ecommerce.courses.tests.factories import CourseFactory
from ecommerce.extensions.analytics.utils import parse_tracking_context, translate_basket_line_for_segment
from ecommerce.extensions.checkout.exceptions import BasketNotFreeError
from ecommerce.extensions.checkout.mixins import EdxOrderPlacementMixin
from ecommerce.extensions.fulfillment.status import ORDER
from ecommerce.extensions.payment.tests.mixins import PaymentEventsMixin
from ecommerce.extensions.payment.tests.processors import DummyProcessor
from ecommerce.extensions.refund.tests.mixins import RefundTestMixin
from ecommerce.extensions.test.factories import create_basket, create_order
from ecommerce.invoice.models import Invoice
from ecommerce.tests.factories import SiteConfigurationFactory
from ecommerce.tests.mixins import BusinessIntelligenceMixin
from ecommerce.tests.testcases import TestCase

LOGGER_NAME = 'ecommerce.extensions.analytics.utils'
Basket = get_model('basket', 'Basket')
NoShippingRequired = get_class('shipping.methods', 'NoShippingRequired')
OrderTotalCalculator = get_class('checkout.calculators', 'OrderTotalCalculator')
PaymentEventType = get_model('order', 'PaymentEventType')
SourceType = get_model('payment', 'SourceType')
Product = get_model('catalogue', 'Product')


@mock.patch.object(SegmentClient, 'track')
class EdxOrderPlacementMixinTests(BusinessIntelligenceMixin, PaymentEventsMixin, RefundTestMixin, TestCase):
    """
    Tests validating generic behaviors of the EdxOrderPlacementMixin.
    """

    def setUp(self):
        super(EdxOrderPlacementMixinTests, self).setUp()
        self.user = UserFactory()
        self.order = self.create_order(status=ORDER.OPEN)

    def test_handle_payment_logging(self, __):
        """
        Ensure that we emit a log entry upon receipt of a payment notification, and create Source and PaymentEvent
        objects.
        """
        basket = create_basket(owner=self.user, site=self.site)

        mixin = EdxOrderPlacementMixin()
        mixin.payment_processor = DummyProcessor(self.site)
        processor_name = DummyProcessor.NAME
        total = basket.total_incl_tax
        reference = basket.id

        with LogCapture(LOGGER_NAME) as l:
            mixin.handle_payment({}, basket)
            l.check(
                (
                    LOGGER_NAME,
                    'INFO',
                    'payment_received: amount="{}", basket_id="{}", currency="{}", '
                    'processor_name="{}", reference="{}", user_id="{}"'.format(
                        total,
                        basket.id,
                        basket.currency,
                        processor_name,
                        reference,
                        self.user.id
                    )
                )
            )

        # pylint: disable=protected-access

        # Validate a payment Source was created
        source_type = SourceType.objects.get(code=processor_name)
        label = self.user.username
        self.assert_basket_matches_source(basket, mixin._payment_sources[-1], source_type, reference, label)

        # Validate the PaymentEvent was created
        paid_type = PaymentEventType.objects.get(code='paid')
        self.assert_valid_payment_event_fields(mixin._payment_events[-1], total, paid_type, processor_name, reference)

    def test_order_number_collision(self, _mock_track):
        """
        Verify that an attempt to create an order with the same number as an existing
        order causes an exception to be raised.
        """
        order_placement_mixin = EdxOrderPlacementMixin()

        basket = self.order.basket

        shipping_method = NoShippingRequired()
        shipping_charge = shipping_method.calculate(basket)

        order_total = OrderTotalCalculator().calculate(basket, shipping_charge)

        with self.assertRaises(ValueError):
            order_placement_mixin.handle_order_placement(
                self.order.number,
                self.user,
                basket,
                None,
                shipping_method,
                shipping_charge,
                None,
                order_total,
            )

    def test_handle_successful_order(self, mock_track):
        """
        Ensure that tracking events are fired with correct content when order
        placement event handling is invoked.
        """
        tracking_context = {'ga_client_id': 'test-client-id', 'lms_user_id': 'test-user-id', 'lms_ip': '127.0.0.1'}
        self.user.tracking_context = tracking_context
        self.user.save()

        with LogCapture(LOGGER_NAME) as l:
            EdxOrderPlacementMixin().handle_successful_order(self.order)
            # ensure event is being tracked
            self.assertTrue(mock_track.called)
            # ensure event data is correct
            self.assert_correct_event(
                mock_track,
                self.order,
                tracking_context['lms_user_id'],
                tracking_context['ga_client_id'],
                tracking_context['lms_ip'],
                self.order.number,
                self.order.currency,
                self.order.total_excl_tax
            )
            l.check(
                (
                    LOGGER_NAME,
                    'INFO',
                    'order_placed: amount="{}", basket_id="{}", contains_coupon="{}", currency="{}",'
                    ' order_number="{}", user_id="{}"'.format(
                        self.order.total_excl_tax,
                        self.order.basket.id,
                        self.order.contains_coupon,
                        self.order.currency,
                        self.order.number,
                        self.order.user.id
                    )
                )
            )

<<<<<<< HEAD
    def test_link_order_with_business_client_for_bulk_purchase(self, __):
        """
        Ensure that the bulk purchase order is linked to the provided business
        client when the method `link_order_with_business_client` is invoked.
=======
    def test_handle_post_order_for_bulk_purchase(self, __):
        """
        Ensure that the bulk purchase order is linked to the provided business
        client when the method `handle_post_order` is invoked.
>>>>>>> 388cbebe
        """
        toggle_switch(ENROLLMENT_CODE_SWITCH, True)

        course = CourseFactory()
        course.create_or_update_seat('verified', True, 50, self.partner, create_enrollment_code=True)
        enrollment_code = Product.objects.get(product_class__name=ENROLLMENT_CODE_PRODUCT_CLASS_NAME)
        user = UserFactory()
        basket = BasketFactory(owner=user, site=self.site)
        basket.add_product(enrollment_code, quantity=1)
        order = create_order(number=1, basket=basket, user=user)
        request_data = {'organization': 'Dummy Business Client'}

<<<<<<< HEAD
        EdxOrderPlacementMixin().link_order_with_business_client(request_data, order)

        # Now verify that a new business client has been created in current
        # order is now linked with that client.
        business_client = BusinessClient.objects.get(name=request_data['organization'])
        assert order.client == business_client

    def test_link_order_with_business_client_for_seat_purchase(self, __):
        """
        Ensure that the single seat purchase order is not linked any business
        client when the method `link_order_with_business_client` is invoked.
=======
        EdxOrderPlacementMixin().handle_post_order(request_data, order)

        # Now verify that a new business client has been created in current
        # order is now linked with that client through Invoice model.
        business_client = BusinessClient.objects.get(name=request_data['organization'])
        assert Invoice.objects.get(order=order).business_client == business_client

    def test_handle_post_order_for_seat_purchase(self, __):
        """
        Ensure that the single seat purchase order is not linked any business
        client when the method `handle_post_order` is invoked.
>>>>>>> 388cbebe
        """
        toggle_switch(ENROLLMENT_CODE_SWITCH, False)

        course = CourseFactory()
        verified_product = course.create_or_update_seat('verified', True, 50, self.partner)
        user = UserFactory()
        basket = BasketFactory(owner=user, site=self.site)
        basket.add_product(verified_product, quantity=1)
        order = create_order(number=1, basket=basket, user=user)
        request_data = {'organization': 'Dummy Business Client'}

<<<<<<< HEAD
        EdxOrderPlacementMixin().link_order_with_business_client(request_data, order)

        # Now verify that the single seat order is not linked to business
        # client
        assert BusinessClient.objects.count() == 0
        assert not order.client
=======
        EdxOrderPlacementMixin().handle_post_order(request_data, order)

        # Now verify that the single seat order is not linked to business
        # client by checking that there is no record for BusinessClient.
        assert not BusinessClient.objects.all()
>>>>>>> 388cbebe

    def test_handle_successful_order_no_context(self, mock_track):
        """
        Ensure that expected values are substituted when no tracking_context
        was available.
        """
        EdxOrderPlacementMixin().handle_successful_order(self.order)
        # ensure event is being tracked
        self.assertTrue(mock_track.called)
        # ensure event data is correct
        self.assert_correct_event(
            mock_track,
            self.order,
            'ecommerce-{}'.format(self.user.id),
            None,
            None,
            self.order.number,
            self.order.currency,
            self.order.total_excl_tax
        )

    def test_handle_successful_order_no_segment_key(self, mock_track):
        """
        Ensure that tracking events do not fire when there is no Segment key
        configured.
        """
        self.site.siteconfiguration.segment_key = None
        EdxOrderPlacementMixin().handle_successful_order(self.order)
        # ensure no event was fired
        self.assertFalse(mock_track.called)

    def test_handle_successful_order_segment_error(self, mock_track):
        """
        Ensure that exceptions raised while emitting tracking events are
        logged, but do not otherwise interrupt program flow.
        """
        with mock.patch('ecommerce.extensions.analytics.utils.logger.exception') as mock_log_exc:
            mock_track.side_effect = Exception("clunk")
            EdxOrderPlacementMixin().handle_successful_order(self.order)
        # ensure that analytics.track was called, but the exception was caught
        self.assertTrue(mock_track.called)
        # ensure we logged a warning.
        self.assertTrue(mock_log_exc.called_with("Failed to emit tracking event upon order placement."))

    def test_handle_successful_async_order(self, __):
        """
        Verify that a Waffle Sample can be used to control async order fulfillment.
        """
        sample, created = Sample.objects.get_or_create(
            name='async_order_fulfillment',
            defaults={
                'percent': 100.0,
                'note': 'Determines what percentage of orders are fulfilled asynchronously.',
            }
        )

        if not created:
            sample.percent = 100.0
            sample.save()

        with mock.patch('ecommerce.extensions.checkout.mixins.fulfill_order.delay') as mock_delay:
            EdxOrderPlacementMixin().handle_successful_order(self.order)
            self.assertTrue(mock_delay.called)
            mock_delay.assert_called_once_with(self.order.number, site_code=self.partner.short_code)

    def test_place_free_order(self, __):
        """ Verify an order is placed and the basket is submitted. """
        basket = create_basket(empty=True)
        basket.add_product(ProductFactory(stockrecords__price_excl_tax=0))
        order = EdxOrderPlacementMixin().place_free_order(basket)

        self.assertIsNotNone(order)
        self.assertEqual(basket.status, Basket.SUBMITTED)

    def test_non_free_basket_order(self, __):
        """ Verify an error is raised for non-free basket. """
        basket = create_basket(empty=True)
        basket.add_product(ProductFactory(stockrecords__price_excl_tax=10))

        with self.assertRaises(BasketNotFreeError):
            EdxOrderPlacementMixin().place_free_order(basket)

    def test_send_confirmation_message(self, __):
        """
        Verify the send confirmation message override functions as expected
        """
        request = RequestFactory()
        user = self.create_user()
        user.email = 'test_user@example.com'
        request.user = user
        site_from_email = 'from@example.com'
        site_configuration = SiteConfigurationFactory(partner__name='Tester', from_email=site_from_email)
        request.site = site_configuration.site
        order = create_order()
        order.user = user
        mixin = EdxOrderPlacementMixin()
        mixin.request = request

        # Happy path
        mixin.send_confirmation_message(order, 'ORDER_PLACED', request.site)
        self.assertEqual(mail.outbox[0].from_email, site_from_email)
        mail.outbox = []

        # Invalid code path (graceful exit)
        mixin.send_confirmation_message(order, 'INVALID_CODE', request.site)
        self.assertEqual(len(mail.outbox), 0)

        # Invalid messages container path (graceful exit)
        with mock.patch('ecommerce.extensions.checkout.mixins.CommunicationEventType.objects.get') as mock_get:
            mock_event_type = mock.Mock()
            mock_event_type.get_messages.return_value = {}
            mock_get.return_value = mock_event_type
            mixin.send_confirmation_message(order, 'ORDER_PLACED', request.site)
            self.assertEqual(len(mail.outbox), 0)

            mock_event_type.get_messages.return_value = {'body': None}
            mock_get.return_value = mock_event_type
            mixin.send_confirmation_message(order, 'ORDER_PLACED', request.site)
            self.assertEqual(len(mail.outbox), 0)

    def test_valid_payment_segment_logging(self, mock_track):
        """
        Verify the "Payment Info Entered" Segment event is fired after payment info is validated
        """
        tracking_context = {'ga_client_id': 'test-client-id', 'lms_user_id': 'test-user-id', 'lms_ip': '127.0.0.1'}
        self.user.tracking_context = tracking_context
        self.user.save()

        basket = create_basket(owner=self.user, site=self.site)

        mixin = EdxOrderPlacementMixin()
        mixin.payment_processor = DummyProcessor(self.site)

        user_tracking_id, ga_client_id, lms_ip = parse_tracking_context(self.user)
        context = {
            'ip': lms_ip,
            'Google Analytics': {
                'clientId': ga_client_id
            }
        }

        mixin.handle_payment({}, basket)

        # Verify the correct events are fired to Segment
        calls = []

        properties = translate_basket_line_for_segment(basket.lines.first())
        properties['cart_id'] = basket.id
        calls.append(mock.call(user_tracking_id, 'Product Added', properties, context=context))

        properties = {
            'checkout_id': basket.order_number,
            'step': 1,
            'payment_method': 'Visa | ' + DummyProcessor.NAME,
        }
        calls.append(mock.call(user_tracking_id, 'Checkout Step Completed', properties, context=context))
        properties['step'] = 2
        calls.append(mock.call(user_tracking_id, 'Checkout Step Viewed', properties, context=context))
        calls.append(mock.call(user_tracking_id, 'Checkout Step Completed', properties, context=context))

        properties = {'checkout_id': basket.order_number}
        calls.append(mock.call(user_tracking_id, 'Payment Info Entered', properties, context=context))

        mock_track.assert_has_calls(calls)<|MERGE_RESOLUTION|>--- conflicted
+++ resolved
@@ -154,17 +154,10 @@
                 )
             )
 
-<<<<<<< HEAD
-    def test_link_order_with_business_client_for_bulk_purchase(self, __):
-        """
-        Ensure that the bulk purchase order is linked to the provided business
-        client when the method `link_order_with_business_client` is invoked.
-=======
     def test_handle_post_order_for_bulk_purchase(self, __):
         """
         Ensure that the bulk purchase order is linked to the provided business
         client when the method `handle_post_order` is invoked.
->>>>>>> 388cbebe
         """
         toggle_switch(ENROLLMENT_CODE_SWITCH, True)
 
@@ -177,19 +170,6 @@
         order = create_order(number=1, basket=basket, user=user)
         request_data = {'organization': 'Dummy Business Client'}
 
-<<<<<<< HEAD
-        EdxOrderPlacementMixin().link_order_with_business_client(request_data, order)
-
-        # Now verify that a new business client has been created in current
-        # order is now linked with that client.
-        business_client = BusinessClient.objects.get(name=request_data['organization'])
-        assert order.client == business_client
-
-    def test_link_order_with_business_client_for_seat_purchase(self, __):
-        """
-        Ensure that the single seat purchase order is not linked any business
-        client when the method `link_order_with_business_client` is invoked.
-=======
         EdxOrderPlacementMixin().handle_post_order(request_data, order)
 
         # Now verify that a new business client has been created in current
@@ -201,7 +181,6 @@
         """
         Ensure that the single seat purchase order is not linked any business
         client when the method `handle_post_order` is invoked.
->>>>>>> 388cbebe
         """
         toggle_switch(ENROLLMENT_CODE_SWITCH, False)
 
@@ -213,20 +192,11 @@
         order = create_order(number=1, basket=basket, user=user)
         request_data = {'organization': 'Dummy Business Client'}
 
-<<<<<<< HEAD
-        EdxOrderPlacementMixin().link_order_with_business_client(request_data, order)
-
-        # Now verify that the single seat order is not linked to business
-        # client
-        assert BusinessClient.objects.count() == 0
-        assert not order.client
-=======
         EdxOrderPlacementMixin().handle_post_order(request_data, order)
 
         # Now verify that the single seat order is not linked to business
         # client by checking that there is no record for BusinessClient.
         assert not BusinessClient.objects.all()
->>>>>>> 388cbebe
 
     def test_handle_successful_order_no_context(self, mock_track):
         """
